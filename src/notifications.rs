#![allow(non_upper_case_globals)]

use core_foundation::base::OSStatus;
use coremidi_sys::{
    MIDINotification,
    MIDIObjectAddRemoveNotification,
    MIDIObjectPropertyChangeNotification,
    MIDIIOErrorNotification,
    kMIDIMsgSetupChanged,
    kMIDIMsgObjectAdded,
    kMIDIMsgObjectRemoved,
    kMIDIMsgPropertyChanged,
    kMIDIMsgThruConnectionsChanged,
    kMIDIMsgSerialPortOwnerChanged,
    kMIDIMsgIOError
};

use crate::{
    PropertyName,
    Device,
    Object,
    ObjectType,
};

/// Information from a [`Notification`](enum.Notification.html) about a MIDI object having been added or remvoed
#[derive(Debug)]
#[derive(PartialEq)]
pub struct AddedRemovedInfo {
    pub parent: Object,
    pub parent_type: ObjectType,
    pub child: Object,
    pub child_type: ObjectType
}

/// Information from a [`Notification`](enum.Notification.html) about a property that has changed on a MIDI object
#[derive(Debug)]
#[derive(PartialEq)]
pub struct PropertyChangedInfo {
    pub object: Object,
    pub object_type: ObjectType,
    pub property_name: PropertyName,
}

/// An error that can be returned from a [`Notification`](enum.Notification.html)
#[derive(Debug)]
#[derive(PartialEq)]
pub struct IOErrorInfo {
    pub driver_device: Device,
    pub error_code: OSStatus
}

/// A message describing a system state change.
/// See [MIDINotification](https://developer.apple.com/reference/coremidi/midinotification).
///
#[derive(Debug)]
#[derive(PartialEq)]
pub enum Notification {
    SetupChanged,
    ObjectAdded(AddedRemovedInfo),
    ObjectRemoved(AddedRemovedInfo),
    PropertyChanged(PropertyChangedInfo),
    ThruConnectionsChanged,
    SerialPortOwnerChanged,
    IOError(IOErrorInfo)
}

impl Notification {
    pub fn from(notification: &MIDINotification) -> Result<Notification, i32> {
        match notification.messageID as ::std::os::raw::c_uint {
            kMIDIMsgSetupChanged => Ok(Notification::SetupChanged),
            kMIDIMsgObjectAdded | kMIDIMsgObjectRemoved => Self::from_object_added_removed(notification),
            kMIDIMsgPropertyChanged => Self::from_property_changed(notification),
            kMIDIMsgThruConnectionsChanged => Ok(Notification::ThruConnectionsChanged),
            kMIDIMsgSerialPortOwnerChanged => Ok(Notification::SerialPortOwnerChanged),
            kMIDIMsgIOError => Self::from_io_error(notification),
            unknown => Err(unknown as i32)
        }
    }

    fn from_object_added_removed(notification: &MIDINotification) -> Result<Notification, i32> {
        let add_remove_notification = unsafe { &*(notification as *const _ as *const MIDIObjectAddRemoveNotification) };
        let parent_type = ObjectType::from(add_remove_notification.parentType);
        let child_type = ObjectType::from(add_remove_notification.childType);
        if parent_type.is_ok() && child_type.is_ok() {
            let add_remove_info = AddedRemovedInfo {
                parent: Object(add_remove_notification.parent),
                parent_type: parent_type.unwrap(),
                child: Object(add_remove_notification.child),
                child_type: child_type.unwrap()
            };
            match notification.messageID as ::std::os::raw::c_uint {
                kMIDIMsgObjectAdded => Ok(Notification::ObjectAdded(add_remove_info)),
                kMIDIMsgObjectRemoved => Ok(Notification::ObjectRemoved(add_remove_info)),
                _ => Err(0) // Never reached
            }
        }
        else { Err(notification.messageID as i32) }
    }

    fn from_property_changed(notification: &MIDINotification) -> Result<Notification, i32> {
        let property_changed_notification = unsafe { &*(notification as *const _ as *const MIDIObjectPropertyChangeNotification) };
        match ObjectType::from(property_changed_notification.objectType) {
            Ok(object_type) => {
<<<<<<< HEAD
                let property_name = {
                    let name_ref: CFStringRef = property_changed_notification.propertyName;
                    let name: CFString = unsafe { TCFType::wrap_under_get_rule(name_ref) };
                    name.to_string()
                };
=======
                let property_name = property_changed_notification.propertyName.into();
>>>>>>> 7fe7cfa5
                let property_changed_info = PropertyChangedInfo {
                    object: Object(property_changed_notification.object),
                    object_type,
                    property_name
                };
                Ok(Notification::PropertyChanged(property_changed_info))
            },
            Err(_) => Err(notification.messageID as i32)
        }

    }

    fn from_io_error(notification: &MIDINotification) -> Result<Notification, i32> {
        let io_error_notification = unsafe { &*(notification as *const _ as *const MIDIIOErrorNotification) };
        let io_error_info = IOErrorInfo {
            driver_device: Device { object: Object(io_error_notification.driverDevice) },
            error_code: io_error_notification.errorCode
        };
        Ok(Notification::IOError(io_error_info))
    }
}

#[cfg(test)]
mod tests {
    use super::*;

    use core_foundation::string::CFString;
    use core_foundation::base::{TCFType, OSStatus};
    use coremidi_sys::{
        MIDIObjectRef,
        MIDINotification,
        MIDINotificationMessageID,
        MIDIObjectAddRemoveNotification,
        MIDIObjectPropertyChangeNotification,
        MIDIIOErrorNotification,
        kMIDIMsgSetupChanged,
        kMIDIMsgObjectAdded,
        kMIDIMsgObjectRemoved,
        kMIDIMsgPropertyChanged,
        kMIDIMsgThruConnectionsChanged,
        kMIDIMsgSerialPortOwnerChanged,
        kMIDIMsgIOError,
        kMIDIObjectType_Device, kMIDIObjectType_Other
    };

    use crate::{
        Client,
        property,
    };

    #[test]
    fn notification_from_error() {
        let notification_raw = MIDINotification {
            messageID: 0xffff as MIDINotificationMessageID,
            messageSize: 8
        };
        let notification = Notification::from(&notification_raw);
        assert!(notification.is_err());
        assert_eq!(notification.err().unwrap(), 0xffff as i32);
    }

    #[test]
    fn notification_from_setup_changed() {
        let notification_raw = MIDINotification {
            messageID: kMIDIMsgSetupChanged as MIDINotificationMessageID,
            messageSize: 8
        };
        let notification = Notification::from(&notification_raw);
        assert!(notification.is_ok());
        assert_eq!(notification.unwrap(), Notification::SetupChanged);
    }

    #[test]
    fn notification_from_object_added() {
        let notification_raw = MIDIObjectAddRemoveNotification {
            messageID: kMIDIMsgObjectAdded as MIDINotificationMessageID,
            messageSize: 24,
            parent: 1 as MIDIObjectRef,
            parentType: kMIDIObjectType_Device,
            child: 2 as MIDIObjectRef,
            childType: kMIDIObjectType_Other
        };

        let notification = Notification::from(
            unsafe { &*(&notification_raw as *const _ as *const MIDINotification) });

        assert!(notification.is_ok());

        let info = AddedRemovedInfo {
            parent: Object(1),
            parent_type: ObjectType::Device,
            child: Object(2),
            child_type: ObjectType::Other
        };

        assert_eq!(notification.unwrap(), Notification::ObjectAdded(info));
    }

    #[test]
    fn notification_from_object_removed() {
        let notification_raw = MIDIObjectAddRemoveNotification {
            messageID: kMIDIMsgObjectRemoved as MIDINotificationMessageID,
            messageSize: 24,
            parent: 1 as MIDIObjectRef,
            parentType: kMIDIObjectType_Device,
            child: 2 as MIDIObjectRef,
            childType: kMIDIObjectType_Other
        };

        let notification = Notification::from(
            unsafe { &*(&notification_raw as *const _ as *const MIDINotification) });

        assert!(notification.is_ok());

        let info = AddedRemovedInfo {
            parent: Object(1),
            parent_type: ObjectType::Device,
            child: Object(2),
            child_type: ObjectType::Other
        };

        assert_eq!(notification.unwrap(), Notification::ObjectRemoved(info));
    }

    #[test]
    fn notification_from_object_added_removed_err() {
        let notification_raw = MIDIObjectAddRemoveNotification {
            messageID: kMIDIMsgObjectAdded as MIDINotificationMessageID,
            messageSize: 24,
            parent: 1 as MIDIObjectRef,
            parentType: kMIDIObjectType_Device,
            child: 2 as MIDIObjectRef,
            childType: 0xffff
        };

        let notification = Notification::from(
            unsafe { &*(&notification_raw as *const _ as *const MIDINotification) });

        assert!(notification.is_err());
        assert_eq!(notification.err().unwrap(), kMIDIMsgObjectAdded as i32);

        let notification_raw = MIDIObjectAddRemoveNotification {
            messageID: kMIDIMsgObjectRemoved as MIDINotificationMessageID,
            messageSize: 24,
            parent: 1 as MIDIObjectRef,
            parentType: 0xffff,
            child: 2 as MIDIObjectRef,
            childType: kMIDIObjectType_Device
        };

        let notification = Notification::from(
            unsafe { &*(&notification_raw as *const _ as *const MIDINotification) });

        assert!(notification.is_err());
        assert_eq!(notification.err().unwrap(), kMIDIMsgObjectRemoved as i32);
    }

    #[test]
    fn notification_from_property_changed() {
<<<<<<< HEAD
=======
        // Note: Until a Client is started, Property constants won't have the
        // correct string value, since CoreMIDI initializes them when a client
        // is created
        let _client = Client::new("Test Client").unwrap();

>>>>>>> 7fe7cfa5
        let name = CFString::new("name");
        let notification_raw = MIDIObjectPropertyChangeNotification {
            messageID: kMIDIMsgPropertyChanged as MIDINotificationMessageID,
            messageSize: 24,
            object: 1 as MIDIObjectRef,
            objectType: kMIDIObjectType_Device,
            propertyName: name.as_concrete_TypeRef()
        };

        let notification = Notification::from(
            unsafe { &*(&notification_raw as *const _ as *const MIDINotification) });

        assert!(notification.is_ok());

        let info = PropertyChangedInfo {
            object: Object(1),
            object_type: ObjectType::Device,
            property_name: property::NAME.into(),
        };

        assert_eq!(notification.unwrap(), Notification::PropertyChanged(info));
    }

    #[test]
    fn notification_from_property_changed_error() {
        let name = CFString::new("name");
        let notification_raw = MIDIObjectPropertyChangeNotification {
            messageID: kMIDIMsgPropertyChanged as MIDINotificationMessageID,
            messageSize: 24,
            object: 1 as MIDIObjectRef,
            objectType: 0xffff,
            propertyName: name.as_concrete_TypeRef()
        };

        let notification = Notification::from(
            unsafe { &*(&notification_raw as *const _ as *const MIDINotification) });

        assert!(notification.is_err());
        assert_eq!(notification.err().unwrap(), kMIDIMsgPropertyChanged as i32);
    }

    #[test]
    fn notification_from_thru_connections_changed() {
        let notification_raw = MIDINotification {
            messageID: kMIDIMsgThruConnectionsChanged as MIDINotificationMessageID,
            messageSize: 8
        };
        let notification = Notification::from(&notification_raw);
        assert!(notification.is_ok());
        assert_eq!(notification.unwrap(), Notification::ThruConnectionsChanged);
    }

    #[test]
    fn notification_from_serial_port_owner_changed() {
        let notification_raw = MIDINotification {
            messageID: kMIDIMsgSerialPortOwnerChanged as MIDINotificationMessageID,
            messageSize: 8
        };
        let notification = Notification::from(&notification_raw);
        assert!(notification.is_ok());
        assert_eq!(notification.unwrap(), Notification::SerialPortOwnerChanged);
    }

    #[test]
    fn notification_from_io_error() {
        let notification_raw = MIDIIOErrorNotification {
            messageID: kMIDIMsgIOError as MIDINotificationMessageID,
            messageSize: 16,
            driverDevice: 1 as MIDIObjectRef,
            errorCode: 123 as OSStatus
        };

        let notification = Notification::from(
            unsafe { &*(&notification_raw as *const _ as *const MIDINotification) });

        assert!(notification.is_ok());

        let info = IOErrorInfo {
            driver_device: Device { object: Object(1) },
            error_code: 123 as OSStatus
        };

        assert_eq!(notification.unwrap(), Notification::IOError(info));
    }
}<|MERGE_RESOLUTION|>--- conflicted
+++ resolved
@@ -101,15 +101,7 @@
         let property_changed_notification = unsafe { &*(notification as *const _ as *const MIDIObjectPropertyChangeNotification) };
         match ObjectType::from(property_changed_notification.objectType) {
             Ok(object_type) => {
-<<<<<<< HEAD
-                let property_name = {
-                    let name_ref: CFStringRef = property_changed_notification.propertyName;
-                    let name: CFString = unsafe { TCFType::wrap_under_get_rule(name_ref) };
-                    name.to_string()
-                };
-=======
                 let property_name = property_changed_notification.propertyName.into();
->>>>>>> 7fe7cfa5
                 let property_changed_info = PropertyChangedInfo {
                     object: Object(property_changed_notification.object),
                     object_type,
@@ -269,14 +261,11 @@
 
     #[test]
     fn notification_from_property_changed() {
-<<<<<<< HEAD
-=======
         // Note: Until a Client is started, Property constants won't have the
         // correct string value, since CoreMIDI initializes them when a client
         // is created
         let _client = Client::new("Test Client").unwrap();
 
->>>>>>> 7fe7cfa5
         let name = CFString::new("name");
         let notification_raw = MIDIObjectPropertyChangeNotification {
             messageID: kMIDIMsgPropertyChanged as MIDINotificationMessageID,
