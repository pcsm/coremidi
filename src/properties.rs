<<<<<<< HEAD
use core_foundation::string::{CFString, CFStringRef};
use core_foundation::base::{TCFType, OSStatus};
use core_foundation::base::{CFGetRetainCount, CFTypeRef, CFIndex};
=======
use core_foundation::{
    string::{
        CFString, 
        CFStringRef,
    },
    base::{
        CFGetRetainCount,
        CFTypeRef,
        CFIndex, 
        OSStatus,
        TCFType,
    }
};
>>>>>>> c9c4becc

use coremidi_sys::*;

use std::mem::MaybeUninit;

use {
    Object,
    result_from_status,
    unit_result_from_status,
};

pub trait PropertyGetter<T> {
    fn value_from(&self, object: &Object) -> Result<T, OSStatus>;
}

pub trait PropertySetter<T> {
    fn set_value(&self, object: &Object, value: T) -> Result<(), OSStatus>;
}

/// Because Property structs can be constructed from strings that have been
/// passed in from the user or are constants CFStringRefs from CoreMidi, we 
/// need to abstract over how we store their keys.
enum PropertyKeyStorage {
    Owned(CFString),
    Constant(CFStringRef)
}

impl PropertyKeyStorage {
    /// Return a raw CFStringRef pointing to this property key
    fn as_string_ref(&self) -> CFStringRef {
        match self {
            PropertyKeyStorage::Owned(owned) => owned.as_concrete_TypeRef(),
            PropertyKeyStorage::Constant(constant) => *constant,
        }
    }

    /// For checking the retain count when debugging
    #[allow(dead_code)]
    fn retain_count(&self) -> CFIndex {
        match self {
            PropertyKeyStorage::Owned(owned) => owned.retain_count(),
            PropertyKeyStorage::Constant(constant) => unsafe { CFGetRetainCount(*constant as CFTypeRef) },
        }
    }
}

/// A MIDI object property which value is an String
///
pub struct StringProperty(PropertyKeyStorage);

impl StringProperty {
    pub fn new(name: &str) -> Self {
        StringProperty(PropertyKeyStorage::Owned(CFString::new(name)))
    }

    /// Note: Should only be used internally with predefined CoreMidi constants,
    /// since it does not bump the retain count of the CFStringRef.
    fn from_constant_string_ref(string_ref: CFStringRef) -> Self {
        StringProperty(PropertyKeyStorage::Constant(string_ref))
    }
}

impl<T> PropertyGetter<T> for StringProperty where T: From<String> {
    fn value_from(&self, object: &Object) -> Result<T, OSStatus> {
        let property_key = self.0.as_string_ref();
<<<<<<< HEAD
        let mut string_ref: CFStringRef = unsafe { mem::uninitialized() };
        let status = unsafe {
            MIDIObjectGetStringProperty(object.0, property_key, &mut string_ref)
        };
        result_from_status(status, || {
            let string: CFString = unsafe {
                TCFType::wrap_under_create_rule(string_ref)
            };
            string.to_string().into()
=======
        let mut string_ref = MaybeUninit::uninit();
        let status = unsafe {
            MIDIObjectGetStringProperty(object.0, property_key, string_ref.as_mut_ptr())
        };
        result_from_status(status, || {
            let string_ref = unsafe { string_ref.assume_init() };
            if string_ref.is_null() { return "".to_string().into() };
            let cf_string: CFString = unsafe { TCFType::wrap_under_create_rule(string_ref) };
            cf_string.to_string().into()
>>>>>>> c9c4becc
        })
    }
}

impl<'a, T> PropertySetter<T> for StringProperty where T: Into<String> {
    fn set_value(&self, object: &Object, value: T) -> Result<(), OSStatus> {
        let property_key = self.0.as_string_ref();
        let value: String = value.into();
        let string = CFString::new(&value);
        let string_ref = string.as_concrete_TypeRef();
        let status = unsafe {
            MIDIObjectSetStringProperty(object.0, property_key, string_ref)
        };
        unit_result_from_status(status)
    }
}

/// A MIDI object property which value is an Integer
///
pub struct IntegerProperty(PropertyKeyStorage);

impl IntegerProperty {
    pub fn new(name: &str) -> Self {
        IntegerProperty(PropertyKeyStorage::Owned(CFString::new(name)))
    }

    /// Note: Should only be used internally with predefined CoreMidi constants,
    /// since it does not bump the retain count of the CFStringRef.
    fn from_constant_string_ref(string_ref: CFStringRef) -> Self {
        IntegerProperty(PropertyKeyStorage::Constant(string_ref))
    }
}

impl<T> PropertyGetter<T> for IntegerProperty where T: From<SInt32> {
    fn value_from(&self, object: &Object) -> Result<T, OSStatus> {
        let property_key = self.0.as_string_ref();
<<<<<<< HEAD
        let mut value: SInt32 = unsafe { mem::uninitialized() };
        let status = unsafe {
            MIDIObjectGetIntegerProperty(object.0, property_key, &mut value)
        };
        result_from_status(status, || value.into())
=======
        let mut value = MaybeUninit::uninit();
        let status = unsafe {
            MIDIObjectGetIntegerProperty(object.0, property_key, value.as_mut_ptr())
        };
        result_from_status(status, || {
            let value = unsafe { value.assume_init() };
            value.into()
        })
>>>>>>> c9c4becc
    }
}

impl <T> PropertySetter<T> for IntegerProperty where T: Into<SInt32> {
    fn set_value(&self, object: &Object, value: T) -> Result<(), OSStatus> {
        let property_key = self.0.as_string_ref();
        let status = unsafe {
            MIDIObjectSetIntegerProperty(object.0, property_key, value.into())
        };
        unit_result_from_status(status)
    }
}

/// A MIDI object property which value is a Boolean
///
pub struct BooleanProperty(IntegerProperty);

impl BooleanProperty {
    pub fn new(name: &str) -> Self {
        BooleanProperty(IntegerProperty::new(name))
    }

    /// Note: Should only be used internally with predefined CoreMidi constants,
    /// since it does not bump the retain count of the CFStringRef.
    fn from_constant_string_ref(string_ref: CFStringRef) -> Self {
        BooleanProperty(IntegerProperty::from_constant_string_ref(string_ref))
    }
}

impl<T> PropertyGetter<T> for BooleanProperty where T: From<bool> {
    fn value_from(&self, object: &Object) -> Result<T, OSStatus> {
        self.0.value_from(object).map(|value: SInt32| (value == 1).into())
    }
}

impl<T> PropertySetter<T> for BooleanProperty where T: Into<bool> {
    fn set_value(&self, object: &Object, value: T) -> Result<(), OSStatus> {
        let value: SInt32 = if value.into() { 1 } else { 0 };
        self.0.set_value(object, value)
    }
}

/// The set of properties that might be available for MIDI objects.
///
pub struct Properties;

impl Properties {
    /// See [kMIDIPropertyName](https://developer.apple.com/reference/coremidi/kmidipropertyname)
    pub fn name() -> StringProperty {
        StringProperty::from_constant_string_ref(unsafe { kMIDIPropertyName })
    }
    
    /// See [kMIDIPropertyManufacturer](https://developer.apple.com/reference/coremidi/kmidipropertymanufacturer)
    pub fn manufacturer() -> StringProperty {
        StringProperty::from_constant_string_ref(unsafe { kMIDIPropertyManufacturer }) 
    }
    
    /// See [kMIDIPropertyModel](https://developer.apple.com/reference/coremidi/kmidipropertymodel)
    pub fn model() -> StringProperty {
        StringProperty::from_constant_string_ref(unsafe { kMIDIPropertyModel })
    }
    
    /// See [kMIDIPropertyUniqueID](https://developer.apple.com/reference/coremidi/kmidipropertyuniqueid)
    pub fn unique_id() -> IntegerProperty {
        IntegerProperty::from_constant_string_ref(unsafe { kMIDIPropertyUniqueID })
    }
    
    /// See [kMIDIPropertyDeviceID](https://developer.apple.com/reference/coremidi/kmidipropertydeviceid)
    pub fn device_id() -> IntegerProperty { 
        IntegerProperty::from_constant_string_ref(unsafe { kMIDIPropertyDeviceID })
    }
    
    /// See [kMIDIPropertyReceiveChannels](https://developer.apple.com/reference/coremidi/kmidipropertyreceivechannels)
    pub fn receive_channels() -> IntegerProperty { 
        IntegerProperty::from_constant_string_ref(unsafe { kMIDIPropertyReceiveChannels })
    }
    
    /// See [kMIDIPropertyTransmitChannels](https://developer.apple.com/reference/coremidi/kmidipropertytransmitchannels)
    pub fn transmit_channels() -> IntegerProperty { 
        IntegerProperty::from_constant_string_ref(unsafe { kMIDIPropertyTransmitChannels })
    }
    
    /// See [kMIDIPropertyMaxSysExSpeed](https://developer.apple.com/reference/coremidi/kmidipropertymaxsysexspeed)
    pub fn max_sysex_speed() -> IntegerProperty {
        IntegerProperty::from_constant_string_ref(unsafe { kMIDIPropertyMaxSysExSpeed })
    }
    
    /// See [kMIDIPropertyAdvanceScheduleTimeMuSec](https://developer.apple.com/reference/coremidi/kMIDIPropertyAdvanceScheduleTimeMuSec)
    pub fn advance_schedule_time_musec() -> IntegerProperty {
        IntegerProperty::from_constant_string_ref(unsafe { kMIDIPropertyAdvanceScheduleTimeMuSec })
    }
    
    /// See [kMIDIPropertyIsEmbeddedEntity](https://developer.apple.com/reference/coremidi/kMIDIPropertyIsEmbeddedEntity)
    pub fn is_embedded_entity() -> BooleanProperty {
        BooleanProperty::from_constant_string_ref(unsafe { kMIDIPropertyIsEmbeddedEntity })
    }
    
    /// See [kMIDIPropertyIsBroadcast](https://developer.apple.com/reference/coremidi/kMIDIPropertyIsBroadcast)
    pub fn is_broadcast() -> BooleanProperty {
        BooleanProperty::from_constant_string_ref(unsafe { kMIDIPropertyIsBroadcast })
    }
    
    /// See [kMIDIPropertySingleRealtimeEntity](https://developer.apple.com/reference/coremidi/kMIDIPropertySingleRealtimeEntity)
    pub fn single_realtime_entity() -> IntegerProperty {
        IntegerProperty::from_constant_string_ref(unsafe { kMIDIPropertySingleRealtimeEntity })
    }
    
    /// See [kMIDIPropertyConnectionUniqueID](https://developer.apple.com/reference/coremidi/kMIDIPropertyConnectionUniqueID)
    pub fn connection_unique_id() -> IntegerProperty {
        IntegerProperty::from_constant_string_ref(unsafe { kMIDIPropertyConnectionUniqueID })
    }
    
    /// See [kMIDIPropertyOffline](https://developer.apple.com/reference/coremidi/kMIDIPropertyOffline)
    pub fn offline() -> BooleanProperty {
        BooleanProperty::from_constant_string_ref(unsafe { kMIDIPropertyOffline })
    }
    
    /// See [kMIDIPropertyPrivate](https://developer.apple.com/reference/coremidi/kMIDIPropertyPrivate)
    pub fn private() -> BooleanProperty {
        BooleanProperty::from_constant_string_ref(unsafe { kMIDIPropertyPrivate })
    }
    
    /// See [kMIDIPropertyDriverOwner](https://developer.apple.com/reference/coremidi/kMIDIPropertyDriverOwner)
    pub fn driver_owner() -> StringProperty {
        StringProperty::from_constant_string_ref(unsafe { kMIDIPropertyDriverOwner })
    }
    
    // /// See [kMIDIPropertyNameConfiguration](https://developer.apple.com/reference/coremidi/kMIDIPropertyNameConfiguration)
    // pub fn name_configuration() -> Property { unsafe { Property(kMIDIPropertyNameConfiguration) } }
    
    // /// See [kMIDIPropertyImage](https://developer.apple.com/reference/coremidi/kMIDIPropertyImage)
    // pub fn image() -> Property { unsafe { Property(kMIDIPropertyImage) } }
    
    /// See [kMIDIPropertyDriverVersion](https://developer.apple.com/reference/coremidi/kMIDIPropertyDriverVersion)
    pub fn driver_version() -> IntegerProperty {
        IntegerProperty::from_constant_string_ref(unsafe { kMIDIPropertyDriverVersion })
    }
    
    /// See [kMIDIPropertySupportsGeneralMIDI](https://developer.apple.com/reference/coremidi/kMIDIPropertySupportsGeneralMIDI)
    pub fn supports_general_midi() -> BooleanProperty {
        BooleanProperty::from_constant_string_ref(unsafe { kMIDIPropertySupportsGeneralMIDI })
    }
    
    /// See [kMIDIPropertySupportsMMC](https://developer.apple.com/reference/coremidi/kMIDIPropertySupportsMMC)
    pub fn supports_mmc() -> BooleanProperty {
        BooleanProperty::from_constant_string_ref(unsafe { kMIDIPropertySupportsMMC })
    }
    
    /// See [kMIDIPropertyCanRoute](https://developer.apple.com/reference/coremidi/kMIDIPropertyCanRoute)
    pub fn can_route() -> BooleanProperty {
        BooleanProperty::from_constant_string_ref(unsafe { kMIDIPropertyCanRoute })
    }
    
    /// See [kMIDIPropertyReceivesClock](https://developer.apple.com/reference/coremidi/kMIDIPropertyReceivesClock)
    pub fn receives_clock() -> BooleanProperty {
        BooleanProperty::from_constant_string_ref(unsafe { kMIDIPropertyReceivesClock })
    }
    
    /// See [kMIDIPropertyReceivesMTC](https://developer.apple.com/reference/coremidi/kMIDIPropertyReceivesMTC)
    pub fn receives_mtc() -> BooleanProperty {
        BooleanProperty::from_constant_string_ref(unsafe { kMIDIPropertyReceivesMTC })
    }
    
    /// See [kMIDIPropertyReceivesNotes](https://developer.apple.com/reference/coremidi/kMIDIPropertyReceivesNotes)
    pub fn receives_notes() -> BooleanProperty {
        BooleanProperty::from_constant_string_ref(unsafe { kMIDIPropertyReceivesNotes })
    }
    
    /// See [kMIDIPropertyReceivesProgramChanges](https://developer.apple.com/reference/coremidi/kMIDIPropertyReceivesProgramChanges)
    pub fn receives_program_changes() -> BooleanProperty {
        BooleanProperty::from_constant_string_ref(unsafe { kMIDIPropertyReceivesProgramChanges })
    }
    
    /// See [kMIDIPropertyReceivesBankSelectMSB](https://developer.apple.com/reference/coremidi/kMIDIPropertyReceivesBankSelectMSB)
    pub fn receives_bank_select_msb() -> BooleanProperty {
        BooleanProperty::from_constant_string_ref(unsafe { kMIDIPropertyReceivesBankSelectMSB })
    }

    /// See [kMIDIPropertyReceivesBankSelectLSB](https://developer.apple.com/reference/coremidi/kMIDIPropertyReceivesBankSelectLSB)
    pub fn receives_bank_select_lsb() -> BooleanProperty {
        BooleanProperty::from_constant_string_ref(unsafe { kMIDIPropertyReceivesBankSelectLSB })
    }

    /// See [kMIDIPropertyTransmitsBankSelectMSB](https://developer.apple.com/reference/coremidi/kMIDIPropertyTransmitsBankSelectMSB)
    pub fn transmits_bank_select_msb() -> BooleanProperty {
        BooleanProperty::from_constant_string_ref(unsafe { kMIDIPropertyTransmitsBankSelectMSB })
    }

    /// See [kMIDIPropertyTransmitsBankSelectLSB](https://developer.apple.com/reference/coremidi/kMIDIPropertyTransmitsBankSelectLSB)
    pub fn transmits_bank_select_lsb() -> BooleanProperty {
        BooleanProperty::from_constant_string_ref(unsafe { kMIDIPropertyTransmitsBankSelectLSB })
    }

    /// See [kMIDIPropertyTransmitsClock](https://developer.apple.com/reference/coremidi/kMIDIPropertyTransmitsClock)
    pub fn transmits_clock() -> BooleanProperty {
        BooleanProperty::from_constant_string_ref(unsafe { kMIDIPropertyTransmitsClock })
    }

    /// See [kMIDIPropertyTransmitsMTC](https://developer.apple.com/reference/coremidi/kMIDIPropertyTransmitsMTC)
    pub fn transmits_mtc() -> BooleanProperty {
        BooleanProperty::from_constant_string_ref(unsafe { kMIDIPropertyTransmitsMTC })
    }

    /// See [kMIDIPropertyTransmitsNotes](https://developer.apple.com/reference/coremidi/kMIDIPropertyTransmitsNotes)
    pub fn transmits_notes() -> BooleanProperty {
        BooleanProperty::from_constant_string_ref(unsafe { kMIDIPropertyTransmitsNotes })
    }

    /// See [kMIDIPropertyTransmitsProgramChanges](https://developer.apple.com/reference/coremidi/kMIDIPropertyTransmitsProgramChanges)
    pub fn transmits_program_changes() -> BooleanProperty {
        BooleanProperty::from_constant_string_ref(unsafe { kMIDIPropertyTransmitsProgramChanges })
    }

    /// See [kMIDIPropertyPanDisruptsStereo](https://developer.apple.com/reference/coremidi/kMIDIPropertyPanDisruptsStereo)
    pub fn pan_disrupts_stereo() -> BooleanProperty {
        BooleanProperty::from_constant_string_ref(unsafe { kMIDIPropertyPanDisruptsStereo })
    }

    /// See [kMIDIPropertyIsSampler](https://developer.apple.com/reference/coremidi/kMIDIPropertyIsSampler)
    pub fn is_sampler() -> BooleanProperty {
        BooleanProperty::from_constant_string_ref(unsafe { kMIDIPropertyIsSampler })
    }

    /// See [kMIDIPropertyIsDrumMachine](https://developer.apple.com/reference/coremidi/kMIDIPropertyIsDrumMachine)
    pub fn is_drum_machine() -> BooleanProperty {
        BooleanProperty::from_constant_string_ref(unsafe { kMIDIPropertyIsDrumMachine })
    }

    /// See [kMIDIPropertyIsMixer](https://developer.apple.com/reference/coremidi/kMIDIPropertyIsMixer)
    pub fn is_mixer() -> BooleanProperty { 
        BooleanProperty::from_constant_string_ref(unsafe { kMIDIPropertyIsMixer })
    }

    /// See [kMIDIPropertyIsEffectUnit](https://developer.apple.com/reference/coremidi/kMIDIPropertyIsEffectUnit)
    pub fn is_effect_unit() -> BooleanProperty {
        BooleanProperty::from_constant_string_ref(unsafe { kMIDIPropertyIsEffectUnit })
    }

    /// See [kMIDIPropertyMaxReceiveChannels](https://developer.apple.com/reference/coremidi/kMIDIPropertyMaxReceiveChannels)
    pub fn max_receive_channels() -> IntegerProperty {
        IntegerProperty::from_constant_string_ref(unsafe { kMIDIPropertyMaxReceiveChannels })
    }

    /// See [kMIDIPropertyMaxTransmitChannels](https://developer.apple.com/reference/coremidi/kMIDIPropertyMaxTransmitChannels)
    pub fn max_transmit_channels() -> IntegerProperty {
        IntegerProperty::from_constant_string_ref(unsafe { kMIDIPropertyMaxTransmitChannels })
    }

    /// See [kMIDIPropertyDriverDeviceEditorApp](https://developer.apple.com/reference/coremidi/kMIDIPropertyDriverDeviceEditorApp)
    pub fn driver_device_editor_app() -> StringProperty {
        StringProperty::from_constant_string_ref(unsafe { kMIDIPropertyDriverDeviceEditorApp })
    }

    /// See [kMIDIPropertySupportsShowControl](https://developer.apple.com/reference/coremidi/kMIDIPropertySupportsShowControl)
    pub fn supports_show_control() -> BooleanProperty {
        BooleanProperty::from_constant_string_ref(unsafe { kMIDIPropertySupportsShowControl })
    }

    /// See [kMIDIPropertyDisplayName](https://developer.apple.com/reference/coremidi/kMIDIPropertyDisplayName)
    pub fn display_name() -> StringProperty {
        StringProperty::from_constant_string_ref(unsafe { kMIDIPropertyDisplayName })
    }
}

#[cfg(test)]
mod tests {
    use super::*;

    use ::{
        Client,
        VirtualDestination,
    };

    const NAME_ORIG: &str = "A";

    fn setup() -> (Client, VirtualDestination) {
        let client = Client::new("Test Client").unwrap();
        let dest = client.virtual_destination(NAME_ORIG, |_|()).unwrap();
        (client, dest)
    }

    mod string {
        use super::*;

        const NAME_MODIFIED: &str = "B";

        // Test getting the original value of the "name" property
        fn check_get_original(property: &StringProperty, dest: &VirtualDestination) {
            let name: String = property.value_from(dest).unwrap();

            assert_eq!(name, NAME_ORIG);
        }

        // Test setting then getting the "name" property
        fn check_roundtrip(property: &StringProperty, dest: &VirtualDestination) {
            property.set_value(dest, NAME_MODIFIED).unwrap();
            let name: String = property.value_from(dest).unwrap();

            assert_eq!(name, NAME_MODIFIED);
        }

        #[test]
        fn test_from_constant() {
            let (_client, dest) = setup();
            let property = Properties::name();

            check_get_original(&property, &dest);
            check_roundtrip(&property, &dest);
        }

        #[test]
        fn test_new() {
            let (_client, dest) = setup();
            // "name" is the value of the CoreMidi constant kMIDIPropertyName
            let property = StringProperty::new("name");

            check_get_original(&property, &dest);
            check_roundtrip(&property, &dest);
        }
    }

    mod integer {
        use super::*;

        const ADVANCED_SCHEDULE_TIME: i32 = 44;

        #[test]
        fn test_not_set() {
            let (_client, dest) = setup();
            // Is not set by default for Virtual Destinations
            let property = Properties::advance_schedule_time_musec();

            let value: Result<i32, _> = property.value_from(&dest);

            assert!(value.is_err())
        }

        #[test]
        fn test_roundtrip() {
            let (_client, dest) = setup();
            let property = Properties::advance_schedule_time_musec();

            property.set_value(&dest, ADVANCED_SCHEDULE_TIME).unwrap();
            let num: i32 = property.value_from(&dest).unwrap();

            assert_eq!(num, ADVANCED_SCHEDULE_TIME);
        }
    }

    mod boolean {
        use super::*;

        #[test]
        fn test_not_set() {
            let (_client, dest) = setup();
            // Not set by default on Virtual Destinations
            let property = Properties::transmits_program_changes();

            let value: Result<bool, _> = property.value_from(&dest);

            assert!(value.is_err())
        }

        #[test]
        fn test_roundtrip() {
            let (_client, dest) = setup();
            let property = Properties::private();
            
            property.set_value(&dest, true).unwrap();
            let value: bool = property.value_from(&dest).unwrap();

            assert!(value, true)
        }
    }
}<|MERGE_RESOLUTION|>--- conflicted
+++ resolved
@@ -1,8 +1,3 @@
-<<<<<<< HEAD
-use core_foundation::string::{CFString, CFStringRef};
-use core_foundation::base::{TCFType, OSStatus};
-use core_foundation::base::{CFGetRetainCount, CFTypeRef, CFIndex};
-=======
 use core_foundation::{
     string::{
         CFString, 
@@ -16,7 +11,6 @@
         TCFType,
     }
 };
->>>>>>> c9c4becc
 
 use coremidi_sys::*;
 
@@ -82,17 +76,6 @@
 impl<T> PropertyGetter<T> for StringProperty where T: From<String> {
     fn value_from(&self, object: &Object) -> Result<T, OSStatus> {
         let property_key = self.0.as_string_ref();
-<<<<<<< HEAD
-        let mut string_ref: CFStringRef = unsafe { mem::uninitialized() };
-        let status = unsafe {
-            MIDIObjectGetStringProperty(object.0, property_key, &mut string_ref)
-        };
-        result_from_status(status, || {
-            let string: CFString = unsafe {
-                TCFType::wrap_under_create_rule(string_ref)
-            };
-            string.to_string().into()
-=======
         let mut string_ref = MaybeUninit::uninit();
         let status = unsafe {
             MIDIObjectGetStringProperty(object.0, property_key, string_ref.as_mut_ptr())
@@ -102,7 +85,6 @@
             if string_ref.is_null() { return "".to_string().into() };
             let cf_string: CFString = unsafe { TCFType::wrap_under_create_rule(string_ref) };
             cf_string.to_string().into()
->>>>>>> c9c4becc
         })
     }
 }
@@ -139,13 +121,6 @@
 impl<T> PropertyGetter<T> for IntegerProperty where T: From<SInt32> {
     fn value_from(&self, object: &Object) -> Result<T, OSStatus> {
         let property_key = self.0.as_string_ref();
-<<<<<<< HEAD
-        let mut value: SInt32 = unsafe { mem::uninitialized() };
-        let status = unsafe {
-            MIDIObjectGetIntegerProperty(object.0, property_key, &mut value)
-        };
-        result_from_status(status, || value.into())
-=======
         let mut value = MaybeUninit::uninit();
         let status = unsafe {
             MIDIObjectGetIntegerProperty(object.0, property_key, value.as_mut_ptr())
@@ -154,7 +129,6 @@
             let value = unsafe { value.assume_init() };
             value.into()
         })
->>>>>>> c9c4becc
     }
 }
 
